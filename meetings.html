<!DOCTYPE html>
<html lang="en">

<head>

    <meta charset="utf-8">
    <meta http-equiv="X-UA-Compatible" content="IE=edge">
    <meta name="viewport" content="width=device-width, initial-scale=1">
    <meta name="description" content="">
    <meta name="author" content="">

    <title>Natural Language Processing @ The Alan Turing Institute</title>

    <!-- Bootstrap Core CSS -->
    <link href="css/bootstrap.min.css" rel="stylesheet">

    <!-- Custom CSS -->
    <link href="css/blog-home.css" rel="stylesheet">
    <link href="css/workshop.css" rel="stylesheet">

    <!-- HTML5 Shim and Respond.js IE8 support of HTML5 elements and media queries -->
    <!-- WARNING: Respond.js doesn't work if you view the page via file:// -->
    <!--[if lt IE 9]>
        <script src="https://oss.maxcdn.com/libs/html5shiv/3.7.0/html5shiv.js"></script>
        <script src="https://oss.maxcdn.com/libs/respond.js/1.4.2/respond.min.js"></script>
    <![endif]-->

</head>

<body>

<nav class="navbar navbar-inverse navbar-fixed-top" role="navigation">
        <div class="container">
            <!-- Brand and toggle get grouped for better mobile display -->
            <div class="navbar-header">
                <button type="button" class="navbar-toggle" data-toggle="collapse" data-target="#bs-example-navbar-collapse-1">
                    <span class="sr-only">Toggle navigation</span>
                    <span class="icon-bar"></span>
                    <span class="icon-bar"></span>
                    <span class="icon-bar"></span>
                </button>
            </div>
            <!-- Collect the nav links, forms, and other content for toggling -->
            <div class="collapse navbar-collapse" id="bs-example-navbar-collapse-1">
                <ul class="nav navbar-nav">
                     <li>
                        <a href="index.html">Home</a>
                    </li>
                    <li>
                        <a href="people.html">People</a>
                    </li>
                    <li class="active">
                        <a href="meetings.html">Meetings</a>
                    </li>
                    <li>
                        <a href="events.html">Events</a>
                    </li>
                   
                </ul>
            </div>
            <!-- /.navbar-collapse -->
        </div>
        <!-- /.container -->
    </nav>


    <!-- Page Content -->
    <div class="container">

        <div class="row">

            <!-- Blog Entries Column -->
            <div class="col-md-8">

                <h1>
                    Meetings
                </h1>
               
                
               <p>We have weekly meetings (paper discussions and invited talks). The meetings are organised by <a href="https://warwick.ac.uk/fac/sci/dcs/people/research/u1692023/">Nicole Peinelt</a>.

                   
<table class="table table-striped">
    <thead>
      <tr>
        <th>Date</th>
        <th>Presenter</th>
        <th>Title of the paper/talk</th>
      </tr>
    </thead>
    <tbody>
<<<<<<< HEAD
        <tr>
        <td>21.05.2018</td>
        <td>Andrey Malinin</td>
        <td>TBA</td>
        <td></td>
      </tr> 
        <tr>
        <td>14.05.2018</td>
        <td>Dong Nguyen</td>
        <td>Talk on "Comparing automatic and human evaluation of local explanations for text classification"</td>
        <td></td>
      </tr> 
=======
>>>>>>> d448ce31
       <tr>
        <td>30.04.2018</td>
        <td>Kira Kempinska</td>
        <td>Talk on "Adversarial sequential Monte Carlo - flexible modelling of sequential data with Bayesian deep learning"</td>
        <td></td>
      </tr> 
<<<<<<< HEAD

        <tr>
=======
       <tr>
>>>>>>> d448ce31
        <td>23.04.2018</td>
        <td>Andrew Moore</td>
        <td>Auxiliary Objectives for Neural Error Detection Models, Rei and Yannakoudakis</td>
        <td><a href="http://www.aclweb.org/anthology/W17-5004">link</a></td>
      </tr> 

      <tr>
        <td>09.04.2018</td>
        <td>Zeerak Waseem (Factmata/Sheffield)</td>
        <td>Talk on "Annotation and detection of hate speech"</td>
        <td></td>
      </tr>
      <tr>
        <td>26.03.2018</td>
        <td>Elena Kochkina</td>
        <td>Building a Bayesian deep learning classifier,  Dorman</td>
        <td><a href="https://github.com/kyle-dorman/bayesian-neural-network-blogpost">link</a></td>
      </tr>        
      <tr>
        <td>19.03.2018</td>
        <td>Bo Wang</td>
        <td>A simple regularization-based algorithm for learning cross-domain word embeddings, Yang et al.</td>
        <td><a href="http://aclweb.org/anthology/D17-1312">link</a></td>
      </tr>        
      <tr>
        <td>12.03.2018</td>
        <td>Johannes Welbl (UCL)</td>
        <td>Talk on “Machines that read and reason: Multi-hop reading comprehension across documents”</td>
        <td></td>
      </tr> 
      <tr>
        <td>5.03.2018</td>
        <td>Bo Wang and Nicole Peinelt</td>
        <td>Hierarchical Attention Networks for Document Classification, Yang et al.</td>
        <td><a href="http://www.aclweb.org/anthology/N16-1174">link</a></td>
      </tr> 
      <tr>
        <td>26.02.2018</td>
        <td>Radoslaw Kowalski</td>
        <td>Apparatus and method for predicting customer behaviour, Kannan et al.</td>
        <td><a href="https://patents.google.com/patent/US9536248B2/en">link</a></td>
      </tr> 

        <tr>
        <td>19.02.2018</td>
        <td>Adam Tsakalidis</td>
        <td>Active Sentiment Domain Adaptation, Wu et al. </td>
        <td><a href="http://aclweb.org/anthology/P/P17/P17-1156.pdf">link</a></td>
      </tr> 
        <tr>
        <td>12.02.2018</td>
        <td>Nicole Peinelt</td>
        <td>Very deep convolutional networks for text classification, Conneau et al. </td>
        <td><a href="http://www.aclweb.org/anthology/E17-1104">link</a></td>
      </tr> 


        <tr>
        <td>25.01.2018</td>
        <td>Adria Gascon</td>
        <td>Talk on “Privacy-preserving document classification in federated databases”</td>
        <td></td>
      </tr>  
       <tr>
        <td>18.01.2018</td>
        <td>Dong Nguyen, Barbara McGillivray, Taha Yasseri</td>
        <td>Word Embeddings Quantify 100 Years of Gender and Ethnic Stereotypes, Garg et al. </td>
        <td><a href="https://arxiv.org/pdf/1711.08412.pdf">link</a></td>
      </tr>  
            <tr>
        <td>11.01.2018</td>
        <td>Tao Wang</td>
        <td>Detecting and Characterizing Eating-Disorder Communities on Social Media, Wang et al.</td>
        <td><a href="https://dl.acm.org/citation.cfm?id=3018706">link</a></td>
      </tr>  
      <tr>
        <td>07.12.2017</td>
        <td>Elena Kochkina</td>
        <td>An investigation of imitation learning algorithms for structured prediction, Vlachos </td>
        <td><a href="http://proceedings.mlr.press/v24/vlachos12a/vlachos12a.pdf">link</a></td>
      </tr>          
      <tr>
        <td>30.11.2017</td>
        <td>Barbara McGillivray</td>
        <td>Semantic Variation in Online Communities of Practice, Tredici and  Fern&aacute;ndez </td>
        <td><a href="http://www.aclweb.org/anthology/W/W17/W17-6804.pdf">link</a></td>
      </tr>           
     <tr>
        <td>23.11.2017</td>
        <td>Barbara McGillivray and Jim Smith</td>
        <td>A Bayesian Model of Diachronic Meaning Change, Frermann and Lapata </td>
        <td><a href="http://www.aclweb.org/anthology/Q16-1003">link</a></td>
      </tr> 
    <tr>
        <td>16.11.2017</td>
        <td>Maria Liakata</td>
        <td>Sluice networks: Learning what to share between loosely related tasks, Ruder et al.</td>
        <td><a href="https://arxiv.org/abs/1705.08142">link</a></td>
      </tr>
     <tr>
        <td>09.11.2017</td>
        <td>Radoslaw Kowalski</td>
        <td>Semantic Folding Part 1 of the article (pp. 8-29), De Sousa Webber</td>
        <td><a href="https://arxiv.org/abs/1511.08855">link</a></td>
      </tr>
    <tr>
        <td>02.11.2017</td>
        <td>Walid Magdy (Edinburgh)</td>
        <td>Discussion with Walid Magdy about his paper Fake it till you make it: Fishing for Catfishes.</td>
        <td><a href="https://arxiv.org/abs/1705.06530">link</a></td>
      </tr>
     <tr>
        <td>26.10.2017</td>
        <td>Dong Nguyen</td>
        <td>Depression and Self-Harm Risk Assessment in Online Forums, Yates et al.</td>
        <td><a href="http://aclweb.org/anthology/D17-1322">link</a></td>
      </tr>
     <tr>
        <td>19.10.2017</td>
        <td>Hieu Hoang</td>
        <td>Attention is all you need, Vaswani et al.</td>
        <td><a href="https://arxiv.org/abs/1706.03762">link</a></td>
      </tr>
      <tr>
        <td>12.10.2017</td>
        <td>Andrew Moore</td>
        <td>Aspect Level Sentiment Classification with Deep Memory Network, Tang et al. </td>
        <td><a href="http://www.anthology.aclweb.org/D/D16/D16-1021.pdf">link</a></td>
      </tr>
                          
    </tbody>
  </table>





            </div>

            <!-- Blog Sidebar Widgets Column -->
            <div class="col-md-4">


                <!-- Side Widget Well -->
                <div class="text-right">
                    <a href="http://www.turing.ac.uk/"><img src="img/turing_logo.jpg" width=100></a>
                </div>

            </div>

        </div>
        <!-- /.row -->

      
        <!-- Footer -->
        <footer>
            <div class="row">
                <div class="col-lg-12">
                    

                    <!--<h6 class="text-muted">The design of this website is based on the Bootstrap blog template and the Journal theme.</h6>-->
                </div> 
                <!-- /.col-lg-12 -->
            </div>
            <!-- /.row -->
        </footer>

    </div>
    <!-- /.container -->

    <!-- jQuery -->
    <script src="js/jquery.js"></script>

    <!-- Bootstrap Core JavaScript -->
    <script src="js/bootstrap.min.js"></script>

</body>

</html><|MERGE_RESOLUTION|>--- conflicted
+++ resolved
@@ -89,7 +89,6 @@
       </tr>
     </thead>
     <tbody>
-<<<<<<< HEAD
         <tr>
         <td>21.05.2018</td>
         <td>Andrey Malinin</td>
@@ -102,20 +101,14 @@
         <td>Talk on "Comparing automatic and human evaluation of local explanations for text classification"</td>
         <td></td>
       </tr> 
-=======
->>>>>>> d448ce31
+
        <tr>
         <td>30.04.2018</td>
         <td>Kira Kempinska</td>
         <td>Talk on "Adversarial sequential Monte Carlo - flexible modelling of sequential data with Bayesian deep learning"</td>
         <td></td>
       </tr> 
-<<<<<<< HEAD
-
-        <tr>
-=======
        <tr>
->>>>>>> d448ce31
         <td>23.04.2018</td>
         <td>Andrew Moore</td>
         <td>Auxiliary Objectives for Neural Error Detection Models, Rei and Yannakoudakis</td>
